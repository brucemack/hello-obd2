--- conflicted
+++ resolved
@@ -1,8 +1,6 @@
-<<<<<<< HEAD
 /*
 Very simple OBD2 scanner for ISO 9141-2 vehicles
-Copyright (C) 2024 - Bruce MacKinnon
-
+ 
 This work is covered under the terms of the GNU Public License (V3). Please consult the LICENSE file for 
 more information.
 
@@ -38,7 +36,9 @@
 
 // This is another pin that can pull the K-Line low independently of the UART
 const byte ctlPin = 2;
-
+// This is the indicator LED on the K-Line interface board
+const byte indPin = 10;
+// Arduino on-board LED
 const byte LED_PIN = 13;
 
 const long RX_TIMEOUT_MS = 100;
@@ -275,7 +275,9 @@
 
   pinMode(ctlPin, OUTPUT);
   // Idle state for CTL is low (inverted!)
-  digitalWrite(ctlPin, LOW);
+  digitalWrite(ctlPin, LOW); 
+  pinMode(indPin, OUTPUT);
+  digitalWrite(indPin, LOW);
   pinMode(LED_PIN, OUTPUT);
   // Idle state for the LED pin
   digitalWrite(LED_PIN, LOW);
@@ -682,695 +684,11 @@
       ignoreCount += sendClearDTC();
     }
   }
-}
-=======
-/*
-Very simple OBD2 scanner for ISO 9141-2 vehicles
-Bruce MacKinnon 05-Mar-2023
-
-Tested on an Arduino Nano o 20-Apr-2024
-Will work on a Teensy 3.2 since it has a second harware serial (UART).
-
-This was tested on a 2004 Toyota Corolla and a 1999 Honda Civic.
-
-Example RPM Query
-Sent:
-68 6a f1 1 c d0
-
-Recd:
-48 6b 10 41 c 18 f 37
-*/
-
-// Paul Stoffrogen's software serial is used on the Arduino Nano 
-// or any other board that lacks a second hardware UART.
-#include <AltSoftSerial.h>
-AltSoftSerial Serial1;
-
-// The serial UART TX and RX pins used to communicate with the vehicle.
-//const byte rxPin = 0;
-//const byte txPin = 1;
-
-// AltSoftSerial uses these pins for RX/TX
-// NOTE: There is no flexibility on these two pins
-const byte rxPin = 8;
-const byte txPin = 9;
-
-// This is another pin that can pull the K-Line low independently of the UART
-const byte ctlPin = 2;
-// This is the indicator LED on the K-Line interface board
-const byte indPin = 10;
-// Arduino on-board LED
-const byte LED_PIN = 13;
-
-const long RX_TIMEOUT_MS = 100;
-const long W1 = 20;
-const long W4 = 30;
-
-#define P4_MIN_MS 5
-#define P4_MAX_MS 20
-
-int state = 0;
-long stamp0 = 0;
-long lastActivityStamp = 0;
-byte kw0 = 0;
-byte kw1 = 0;
-
-bool diag = false;
-
-// Number of received byte to ignore - used to eliminate
-// process of bytes that we send on the K-Line (i.e. echo
-// ignore).
-int ignoreCount = 0;
-
-// This is the buffer that we use to accumulate received data
-// from the vehicle.
-const int MAX_RX_MSG_LEN = 256;
-byte rxMsg[MAX_RX_MSG_LEN];
-int rxMsgLen = 0;
-
-// Used for looping through multiple queries
-int cycle = 0;
-bool inIntroCycle = true;
-
-void doReboot() {
-#ifdef TEENSY  
-  SCB_AIRCR = 0x05FA0004;
-#endif
-}
-
-/**
- * Sends the ISO9141-2 compliant 5-baud initilization 
- * sequence.  This is a hex 33 with one start bit and one stop bit.
- * LSB is transmitted first. 
- * 
- * Total time is 5.5 seconds to force EC2 timeout and 2 seconds to send sequence.
- */
-static void generateFiveBaudInit() {
-
-  int logLow = 1;
-  int logHigh = 0;
-  
-  // Let things idle long enough to time out the ECU
-  delay(5500);
-  // Start bit
-  digitalWrite(ctlPin, logLow);
-  delay(200);
-  // Send 00110011
-  digitalWrite(ctlPin, logHigh);
-  delay(200);
-  delay(200);
-  digitalWrite(ctlPin, logLow);
-  delay(200);
-  delay(200);
-  digitalWrite(ctlPin, logHigh);
-  delay(200);
-  delay(200);
-  digitalWrite(ctlPin, logLow);
-  delay(200);
-  delay(200);
-  // Stop bit (idle state)
-  digitalWrite(ctlPin, logHigh);
-  delay(200);
-}
-
-// Inspired by SternOBDII\code\checksum.c
-static byte iso_checksum(byte *data, byte len) {
-  byte crc = 0;
-  for (byte i = 0; i < len; i++)
-    crc = crc + data[i];
-  return crc;
-}
-
-// ----- PID formatting functions -------------------------------------------------
-
-// PIDS supported
-static void format_01_00(const byte* m, int mLen, char* buf, int basePid) {
-  int p = 0;
-  int pid = basePid;  
-  for (int i = 0; i < 4; i++) {
-    for (int k = 0; k < 8; k++) {
-      if (m[5 + i] & 0x80) {
-        char l[3];
-        sprintf(l, "%02x", pid);
-        buf[p] = l[0];
-        buf[p+1] = l[1];
-        buf[p+2] = ' ';
-        p += 3;
-      }
-      k = k << 1;
-      pid++;
-    }
-  }
-  buf[p] = 0;
-}
-
-// Monitor status
-static void format_01_01(const byte* m, int mLen, char* buf) {
-  unsigned int a = m[5];
-  unsigned int b = m[6];
-  unsigned int c = m[7];
-  unsigned int d = m[8];
-  sprintf(buf,"%02x %02x %02x %02x", a, b, c, d);
-}
-
-// Coolant temp
-static void format_01_05(const byte* m, int mLen, char* buf) {
-  int a = m[5];
-  int d = a - 50;
-  sprintf(buf,"%d degrees C", (int)d);
-}
-
-// Engine speed
-static void format_01_0c(const byte* m, int mLen, char* buf) {
-  unsigned int rpm = ((m[5] * 256) + m[6]) / 4;
-  sprintf(buf,"%d rpm",(int)rpm);
-}
-
-// Vehicle speed
-static void format_01_0d(const byte* m, int mLen, char* buf) {
-  int a = m[5];
-  sprintf(buf,"%d km/h", (int)a);
-}
-
-// Fuel Trim
-static void format_01_06(const byte* m, int mLen, char* buf) {
-  int a = m[5];
-  // NOTE: CAN BE NEGATIVE!
-  int pct = ((100 * a) / 128) - 100;
-  sprintf(buf,"%d %%", pct);
-}
-
-// O2 sensor
-static void format_01_14(const byte* m, int mLen, char* buf) {
-  int a = m[5];
-  float v = (float)a / 200.0;
-  sprintf(buf,"%0.2f V", v);
-}
-
-// Timing advance
-static void format_01_0e(const byte* m, int mLen, char* buf) {
-  int a = m[5];
-  int d = (a / 2) - 64;
-  sprintf(buf,"%d degrees", (int)d);
-}
-
-// Throttle position
-static void format_01_11(const byte* m, int mLen, char* buf) {
-  int a = m[5];
-  int d = (a * 100) / 255;
-  sprintf(buf,"%d percent", (int)d);
-}
-
-// DTC codes
-// Total length is 11.  THIS ONLY WORKS FOR THE 6-BYTE RESPONSE
-static void format_03(const byte* m, int mLen, char* buf) {
-
-  int outPtr = 0;
-  // Skip past the first 4 bytes of the response
-  int inPtr = 4;
-
-  // In case there are no codes
-  buf[0] = 0;
-
-  for (int i = 0; i < 3; i++) {
-    byte a = m[inPtr];
-    byte b = m[inPtr + 1];
-    // First determine the category
-    byte a7a6 = (a & 0b11000000) >> 6;
-    char category = '?';
-    if (a7a6 == 0x00) {
-      category = 'P';
-    } 
-    else if (a7a6 == 0x01) {
-      category = 'C';
-    } 
-    else if (a7a6 == 0x02) {
-      category = 'B';
-    } 
-    else if (a7a6 == 0x03) {
-      category = 'U';      
-    } 
-    unsigned int code = a & 0b00111111;
-    code = code << 8;
-    code = code | b; 
-    if (code != 0) {
-      sprintf(buf + outPtr,"%c%04X ", category, code);
-      outPtr += 6;
-    }
-    inPtr += 2;
-  }
-}
-
-void configure() {
-
-  Serial.println("INFO: Connecting to vehicle");
-
-  // Send the 5-baud init
-  generateFiveBaudInit();
-    
-  // Clear any junk received on the serial port during the W1 interval
-  long s0 = millis();
-  while (millis() - s0 < W1) {
-    if (Serial1.available()) {
-      Serial1.read();
-    }
-  }
-        
-  state = 0;
-  stamp0 = millis();    
-  lastActivityStamp = millis();
-  ignoreCount = 0;
-  cycle = 0;
-  rxMsgLen = 0;
-  inIntroCycle = true;
-}
-
-void unconfigure() {
-  Serial.println("INFO: Reset");  
-}
-
-void setup() {
-
-  // Console
-  Serial.begin(9600);
-
-  pinMode(ctlPin, OUTPUT);
-  // Idle state for CTL is low (inverted!)
-  digitalWrite(ctlPin, LOW); 
-  pinMode(indPin, OUTPUT);
-  digitalWrite(indPin, LOW);
-  pinMode(LED_PIN, OUTPUT);
-  // Idle state for the LED pin
-  digitalWrite(LED_PIN, LOW);
-
-  // Stobe LED so that we know things are running
-  digitalWrite(LED_PIN, HIGH);
-  delay(500);
-  digitalWrite(LED_PIN, LOW);
-  delay(500);
-  digitalWrite(LED_PIN, HIGH);
-  delay(500);
-  digitalWrite(LED_PIN, LOW);
-  delay(500);
-
-  Serial.println("INFO: OBD2 Diagnostic Scanner V2.09");
-
-  // Set the baud rate for the ISO9141 serial port
-  Serial1.begin(10400);
-
-  configure();
-}
-
-static int sendClearDTC() {
-  byte out[5];
-  out[0] = 0x68;
-  out[1] = 0x6a;   
-  out[2] = 0xf1;   
-  out[3] = 0x04;   
-  out[4] = iso_checksum(out, 4);
-  writeSlowly(Serial1, out, 5);
-  //Serial1.write(out, 5);
-  return 5;
-}
-
-const int introRequestCount = 7;
-
-byte introRequests[7][7] = {
-  { 6,  0x68, 0x6a, 0xf1, 0x1, 0x01, 0x00 },
-  { 6,  0x68, 0x6a, 0xf1, 0x1, 0x00, 0x00 },
-  { 6,  0x68, 0x6a, 0xf1, 0x1, 0x20, 0x00 },
-  { 6,  0x68, 0x6a, 0xf1, 0x1, 0x40, 0x00 },
-  { 6,  0x68, 0x6a, 0xf1, 0x1, 0x60, 0x00 },  
-  { 6,  0x68, 0x6a, 0xf1, 0x1, 0x80, 0x00 },
-  // Request DTCs
-  { 5,  0x68, 0x6a, 0xf1, 0x3, 0x00, 0x00 }
-};
-
-static const int runRequestCount = 8;
-
-static byte runRequests[8][7] = {
-  { 6,  0x68, 0x6a, 0xf1, 0x1, 0x0c, 0x00 },
-  { 6,  0x68, 0x6a, 0xf1, 0x1, 0x06, 0x00 },
-  { 6,  0x68, 0x6a, 0xf1, 0x1, 0x07, 0x00 },
-  { 6,  0x68, 0x6a, 0xf1, 0x1, 0x08, 0x00 },
-  { 6,  0x68, 0x6a, 0xf1, 0x1, 0x09, 0x00 },
-  { 6,  0x68, 0x6a, 0xf1, 0x1, 0x11, 0x00 },
-  { 6,  0x68, 0x6a, 0xf1, 0x1, 0x14, 0x00 },
-  { 6,  0x68, 0x6a, 0xf1, 0x1, 0x15, 0x00 }
-};
-
-// Writes a string of types with the required spaces between
-static void writeSlowly(Stream& str, const byte* buf, unsigned int len) {
-  for (unsigned int i = 0; i < len; i++) {
-    str.write(buf[i]);
-    delay(P4_MIN_MS);
-  }
-}
-
-void loop() {
-
-  long now = millis();
-
-  // Waiting for the 0x55
-  if (state == 0) {
-    if ((now - lastActivityStamp) > 2000) {
-      Serial.println("ERROR 0: Timed out waiting for 0x55");
-      state = 99;  
-    }
-  }
-  
-  // Waiting to send initialization ACK
-  else if (state == 3) {
-      // Wait W4
-      if (now - lastActivityStamp < W4) {
-        // PAUSE AFTER RECEIVING THE KW1
-      } 
-      else {
-        // Send ACK
-        Serial1.write(~kw1);        
-        ignoreCount++;
-        state = 5;
-        lastActivityStamp = now;
-      }
-  }
-
-  // Waiting to send a command to the vehicle
-  else if (state == 6) {
-
-    // We only generate a command during quiet periods
-    if ((now - lastActivityStamp) < 500) {
-      // PAUSE
-    }
-    else {
-      if (inIntroCycle) {
-        // Intro messages
-        if (cycle < introRequestCount) {
-          // The intro messages have variable lengths, so use the first byte 
-          // to determine how longh the message is
-          int len = introRequests[cycle][0];
-          // WATCH OUT!  The first byte doesn't get sent
-          introRequests[cycle][len] = iso_checksum(introRequests[cycle] + 1, len - 1);
-          writeSlowly(Serial1, introRequests[cycle] + 1, len);
-          ignoreCount = len;
-          cycle++;
-          lastActivityStamp = now;
-        } else {
-          inIntroCycle = false;
-          cycle = 0;
-          Serial.println("INFO: Entering run mode");
-        }
-      } else {
-          int len = runRequests[cycle][0];
-          // WATCH OUT!  The first byte doesn't get sent
-          runRequests[cycle][len] = iso_checksum(runRequests[cycle] + 1, len - 1);
-          writeSlowly(Serial1, runRequests[cycle] + 1, len);
-          ignoreCount = len;
-          cycle++;
-          // Wrap
-          if (cycle == runRequestCount) {
-            cycle = 0;
-          }
-          lastActivityStamp = now;
-      }
-    }
-  }
-
-  // Check to see if we have any data from the K-Line
-  if (Serial1.available() > 0) {
-
-    // Read a byte from the K-Line
-    int r = Serial1.read();
-    
-    // The K-Line has transmit and receive data so check to see 
-    // if we should ignore our own transmission.
-    if (ignoreCount > 0) {
-      ignoreCount--;
-    } 
-    else {
-
-      /*
-      // TEMP
-      {
-        char buf[16];
-        sprintf(buf,"%x",(int)r);
-        Serial.println(buf);
-      }
-      */
-      
-      // Waiting for 0x55 after initialization
-      if (state == 0) {
-        if (r == 0x55) {
-          state = 1;        
-        }
-        else {
-          Serial.println("ERROR 1: Bad 0x55 ACK");
-          state = 99;
-        }
-      }
-      // Waiting for KW0
-      else if (state == 1) {
-        kw0 = (byte)r;
-        state = 2;    
-      }
-      // Waiting for KW1
-      else if (state == 2) {
-        kw1 = (byte)r;
-        state = 3;     
-      }
-      // Waiting for ack
-      else if (state == 5) {
-        // This is the inverse of 0x33
-        if (r == 0xcc) {
-            Serial.println("INFO: ECU connection was successful");
-            state = 6;
-        } else {
-            Serial.println("ERROR 5: Bad 0xcc ACK");
-            state = 99;
-        }
-      }
-  
-      // Generic data accumulation state.  When a full message 
-      // is received we process and reset the accumulator.
-      else if (state == 6) {
-
-        if (diag) {
-          char buf[16];
-          sprintf(buf,"%x ",(int)r);
-          Serial.print(buf);
-        }
-
-        // If we've had a significant pause since the 
-        // laste byte then reset the accumulation counter
-        // and assume this was a partial message fragment.
-        if (rxMsgLen > 0 && (now - lastActivityStamp) > RX_TIMEOUT_MS) {
-          rxMsgLen = 0;
-          Serial.println("WARN: Discarded partial message");
-        }
-
-        // Accumulate and wrap if necessary
-        rxMsg[rxMsgLen++] = (byte)r;
-        rxMsgLen = rxMsgLen % MAX_RX_MSG_LEN;
-
-        // Look for a complete message
-        if (rxMsg[0] == 0x48 && rxMsg[1] == 0x6b) {
-          // Supported PIDs
-          if (rxMsgLen == 10 && rxMsg[3] == 0x41 && rxMsg[4] == 0x00) {
-            char buf[128];
-            format_01_00(rxMsg, rxMsgLen, buf, 0x01);
-            Serial.print("Supported PIDs [01-20]: ");
-            Serial.println(buf);
-            // Reset the accumulator
-            rxMsgLen = 0;
-          }
-          else if (rxMsgLen == 10 && rxMsg[3] == 0x41 && rxMsg[4] == 0x20) {
-            char buf[128];
-            format_01_00(rxMsg, rxMsgLen, buf, 0x21);
-            Serial.print("Supported PIDs [21-40]: ");
-            Serial.println(buf);
-            // Reset the accumulator
-            rxMsgLen = 0;
-          }
-          else if (rxMsgLen == 10 && rxMsg[3] == 0x41 && rxMsg[4] == 0x40) {
-            char buf[128];
-            format_01_00(rxMsg, rxMsgLen, buf, 0x41);
-            Serial.print("Supported PIDs [41-60]: ");
-            Serial.println(buf);
-            // Reset the accumulator
-            rxMsgLen = 0;
-          }
-          else if (rxMsgLen == 10 && rxMsg[3] == 0x41 && rxMsg[4] == 0x60) {
-            char buf[128];
-            format_01_00(rxMsg, rxMsgLen, buf, 0x61);
-            Serial.print("Supported PIDs [61-80]: ");
-            Serial.println(buf);
-            // Reset the accumulator
-            rxMsgLen = 0;
-          }
-          else if (rxMsgLen == 10 && rxMsg[3] == 0x41 && rxMsg[4] == 0x80) {
-            char buf[128];
-            format_01_00(rxMsg, rxMsgLen, buf, 0x81);
-            Serial.print("Supported PIDs [81-A0]: ");
-            Serial.println(buf);
-            // Reset the accumulator
-            rxMsgLen = 0;
-          }
-          // Monitor status
-          else if (rxMsgLen == 10 && rxMsg[3] == 0x41 && rxMsg[4] == 0x01) {
-            char buf[64];
-            format_01_01(rxMsg, rxMsgLen, buf);
-            Serial.print("Monitor Status: ");
-            Serial.println(buf);
-            // Reset the accumulator
-            rxMsgLen = 0;
-          }
-          // Coolant temp
-          else if (rxMsgLen == 7 && rxMsg[3] == 0x41 && rxMsg[4] == 0x05) {
-            char buf[64];
-            format_01_05(rxMsg, rxMsgLen, buf);
-            Serial.print("Coolant Temperature: ");
-            Serial.println(buf);
-            // Reset the accumulator
-            rxMsgLen = 0;
-          }
-          // RPM Message
-          else if (rxMsgLen == 8 && rxMsg[3] == 0x41 && rxMsg[4] == 0x0c) {
-            char buf[64];
-            format_01_0c(rxMsg, rxMsgLen, buf);
-            Serial.print("Tach: ");
-            Serial.println(buf);
-            // Reset the accumulator
-            rxMsgLen = 0;
-          }
-          //  Vehicle speed
-          else if (rxMsgLen == 7 && rxMsg[3] == 0x41 && rxMsg[4] == 0x0d) {
-            char buf[64];
-            format_01_0d(rxMsg, rxMsgLen, buf);
-            Serial.print("Speed: ");
-            Serial.println(buf);
-            // Reset the accumulator
-            rxMsgLen = 0;
-          }
-          //  Timing advance
-          else if (rxMsgLen == 7 && rxMsg[3] == 0x41 && rxMsg[4] == 0x0e) {
-            char buf[64];
-            format_01_0e(rxMsg, rxMsgLen, buf);
-            Serial.print("Timing Advance: ");
-            Serial.println(buf);
-            // Reset the accumulator
-            rxMsgLen = 0;
-          }
-          //  Throttle
-          else if (rxMsgLen == 7 && rxMsg[3] == 0x41 && rxMsg[4] == 0x11) {
-            char buf[64];
-            format_01_11(rxMsg, rxMsgLen, buf);
-            Serial.print("Throttle: ");
-            Serial.println(buf);
-            // Reset the accumulator
-            rxMsgLen = 0;
-          }
-          //  Short Term FT 1
-          else if (rxMsgLen == 7 && rxMsg[3] == 0x41 && rxMsg[4] == 0x06) {
-            char buf[64];
-            format_01_06(rxMsg, rxMsgLen, buf);
-            Serial.print("ST FT 1: ");
-            Serial.println(buf);
-            // Reset the accumulator
-            rxMsgLen = 0;
-          }
-          //  Long Term FT 1
-          else if (rxMsgLen == 7 && rxMsg[3] == 0x41 && rxMsg[4] == 0x07) {
-            char buf[64];
-            format_01_06(rxMsg, rxMsgLen, buf);
-            Serial.print("LT FT 1: ");
-            Serial.println(buf);
-            // Reset the accumulator
-            rxMsgLen = 0;
-          }
-          //  Short Term FT 2
-          else if (rxMsgLen == 7 && rxMsg[3] == 0x41 && rxMsg[4] == 0x08) {
-            char buf[64];
-            format_01_06(rxMsg, rxMsgLen, buf);
-            Serial.print("ST FT 2: ");
-            Serial.println(buf);
-            // Reset the accumulator
-            rxMsgLen = 0;
-          }
-          //  Long Term FT 2
-          else if (rxMsgLen == 7 && rxMsg[3] == 0x41 && rxMsg[4] == 0x09) {
-            char buf[64];
-            format_01_06(rxMsg, rxMsgLen, buf);
-            Serial.print("LT FT 2: ");
-            Serial.println(buf);
-            // Reset the accumulator
-            rxMsgLen = 0;
-          }
-          //  O2 sensor bank 1/sensor 1
-          else if (rxMsgLen == 8 && rxMsg[3] == 0x41 && rxMsg[4] == 0x14) {
-            char buf[64];
-            format_01_14(rxMsg, rxMsgLen, buf);
-            Serial.print("O2 Sensor (1/1): ");
-            Serial.println(buf);
-            // Reset the accumulator
-            rxMsgLen = 0;
-          }
-          //  O2 sensor bank 1/sensor 2
-          else if (rxMsgLen == 8 && rxMsg[3] == 0x41 && rxMsg[4] == 0x15) {
-            char buf[64];
-            format_01_14(rxMsg, rxMsgLen, buf);
-            Serial.print("O2 Sensor (1/2): ");
-            Serial.println(buf);
-            // Reset the accumulator
-            rxMsgLen = 0;
-          }
-          //  PID LIST
-          else if (rxMsgLen == 10 && rxMsg[3] == 0x41 && rxMsg[4] == 0x00) {
-            Serial.println("DATA: LIST");
-            // Reset the accumulator
-            rxMsgLen = 0;
-          }
-          //  DTC Codes
-          else if (rxMsgLen == 11 && rxMsg[3] == 0x43) {
-            char buf[64];
-            format_03(rxMsg, rxMsgLen, buf);
-            Serial.print("DTCs: ");
-            Serial.println(buf);
-            // Reset the accumulator
-            rxMsgLen = 0;
-          }
-        }
-      }
-    }
-    
-    // Keep track of the last time we got activity on the 
-    // K-Line so that we can detect quiet times.
-    lastActivityStamp = now;
-  }
-
-  // Check for data from the serial port
-  if (Serial.available()) {
-    int r = Serial.read();
-    if (r == 'r') {
-      unconfigure();
-      configure();
-    } else if (r == 'a') {
-      Serial1.write('a');
-    } else if (r == 'd') {
-      // Toggle diag
-      diag = true;
-    } else if (r == 's') {
-      Serial.println("INFO: Generating delay");
-      delay(10000);
-    } else if (r == 'c') {
-      Serial.println("INFO: Sending clear DTC");
-      ignoreCount += sendClearDTC();
-    }
-  }
-
-  // Inidicator LED flashes when we are connected
+
+  // Indicator LED flashes when we are connected
   if (state == 6) {
     digitalWrite(indPin, HIGH);
   } else {
     digitalWrite(indPin, LOW);    
   } 
-}
->>>>>>> a46af6a9
+}