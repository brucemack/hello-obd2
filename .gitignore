<<<<<<< HEAD
.DS_Store
=======
.DS_Store
.vscode/
>>>>>>> a46af6a9
<|MERGE_RESOLUTION|>--- conflicted
+++ resolved
@@ -1,6 +1,2 @@
-<<<<<<< HEAD
 .DS_Store
-=======
-.DS_Store
-.vscode/
->>>>>>> a46af6a9
+.vscode/